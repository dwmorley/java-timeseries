package data;

<<<<<<< HEAD
import com.sun.prism.PixelFormat;
=======
import org.junit.Rule;
>>>>>>> 6a08a31a
import org.junit.Test;
import org.junit.rules.ExpectedException;

import javax.xml.crypto.Data;
import java.util.ArrayList;
import java.util.Arrays;
import java.util.Collections;
import java.util.List;

import static org.hamcrest.MatcherAssert.assertThat;
import static org.hamcrest.Matchers.*;

/**
 * Created by jacob on 12/8/16.
 */
public class DataFrameSpec {

<<<<<<< HEAD
  @Test
  public void whenDataFrameColumnAsDoubleThenDoubleColumnReturned() {
    List<String> data = Arrays.asList("3.0", "1.5", "-4.0");
    Column col = new Column(data);
    Column expected = new Column(Arrays.asList("3.0", "1.5", "-4.0"), DataType.DOUBLE);
    DataFrame df = new DataFrame(Collections.singletonList(col));
    assertThat(df.getColumnAsDouble(0), is(expected));
  }
//
  @Test
  public void whenDataFrameColumnAsStringThenStringColumnReturned() {
    List<String> data = Arrays.asList("3.0", "1.5", "-4.0");
    Column col = new Column(data);
    Column expected = new Column(Arrays.asList("3.0", "1.5", "-4.0"), DataType.STRING);
    DataFrame df = new DataFrame(Collections.singletonList(col));
    assertThat(df.getColumnAsString(0), is(expected));
=======
  @Rule
  public ExpectedException exception = ExpectedException.none();

  @Test
  public void whenRemoveColumnThenNoLongerThere() {
    Double[] data = new Double[] {4.5, 3.0, 1.5};
    DataFrame df = new DataFrame();
    df.add("0", Double[].class, data);
    df.remove("0", Double[].class);
>>>>>>> 6a08a31a
  }
//
  @Test
<<<<<<< HEAD
  public void whenFixedDataFrameColumnAsDoubleThenDoubleColumnReturned() {
    List<String> data = Arrays.asList("3.0", "1.5", "-4.0");
    Column col = new Column(data, DataType.STRING);
    Column expected = new Column(data, DataType.DOUBLE);
    FixedDataFrame df = new FixedDataFrame(Collections.singletonList(col));
    assertThat(df.getColumnAsDouble(0), is(expected));
  }

  @Test
  public void whenFixedDataFrameColumnAsStringThenStringColumnReturned() {
    List<String> data = Arrays.asList("3.0", "1.5", "-4.0");
    Column col = new Column(data);
    Column expected = new Column(data, DataType.STRING);
    FixedDataFrame df = new FixedDataFrame(Collections.singletonList(col));
    assertThat(df.getColumnAsString(0), is(expected));
  }

  @Test
  public void whenColumnRemovedThenNoLongerPresent() {
    List<String> stringData = Arrays.asList("3.0", "1.5", "-4.0");
    DataFrame df = new DataFrame(Collections.singletonList(new Column(stringData, DataType.STRING)));
    DataFrame df2 = new DataFrame();
    df2.add(new Column(stringData, DataType.STRING));
    df2.add(new Column(stringData));
    df2.removeColumn(1);
    assertThat(df, is(df2));
  }

  @Test
  public void whenGetColumnCalledDataFrameUnchanged() {
    List<String> stringData = Arrays.asList("3.0", "1.5", "-4.0");
    DataFrame df = new DataFrame(Collections.singletonList(new Column(stringData)));
    DataFrame df2 = new DataFrame();
    df2.add(new Column(stringData));
    Column retrievedColumn = df2.getColumn(0);
    assertThat(retrievedColumn, is(new Column(stringData)));
    assertThat(df, is(df2));
  }

  @Test
  public void whenGetColumnCalledFixedDataFrameUnchanged() {
    List<String> stringData = Arrays.asList("3.0", "1.5", "-4.0");
    List<Column> columns = new ArrayList<>(2);
    columns.add(new Column(stringData, DataType.STRING));
    columns.add(new Column(stringData));
    FixedDataFrame df2 = new FixedDataFrame(columns);
    Column retrievedColumn = df2.getColumn(0);
    assertThat(retrievedColumn, is(new Column(stringData, DataType.STRING)));
=======
  public void whenNullClassWithArrayAddThenException() {
    Double[] data = new Double[] {4.5, 3.0, 1.5};
    DataFrame df = new DataFrame();
    exception.expect(NullPointerException.class);
    df.add("0", null, data);
  }

  @Test
  public void whenNullClassWithListAddThenException() {
    Double[] data = new Double[] {4.5, 3.0, 1.5};
    DataFrame df = new DataFrame();
    exception.expect(NullPointerException.class);
    df.add("0", null, Arrays.asList(data));
  }

  @Test
  public void whenGetByIndexAndClassThenResultCorrect() {
    DataFrame df = new DataFrame();
    Double[] doubles = new Double[] {4.5, 3.0, 1.5};
    df.add("0", Double[].class, doubles);
    Double[] result = df.get("0", Double[].class);
    assertThat(result, is(doubles));
  }

  @Test
  public void whenGetListThenResultCorrect() {
    DataFrame df = new DataFrame();
    Double[] doubles = new Double[] {4.5, 3.0, 1.5};
    df.add("0", Double[].class, doubles);
    System.out.println(df.getColumnClass("0"));
    System.out.println(df.getColumnClassName("0"));
    List<Double> result = df.getList("0", Double[].class);
    assertThat(result, is(Arrays.asList(doubles)));
  }

  @Test
  public void whenGetWithNullClassThenNullPointerException() {
    DataFrame df = new DataFrame();
    Double[] doubles = new Double[] {4.5, 3.0, 1.5};
    exception.expect(NullPointerException.class);
    df.add("0", null, doubles);
>>>>>>> 6a08a31a
  }

  @Test
  public void testEqualsAndHashCode() {
    List<String> stringData = Arrays.asList("3.0", "1.5", "-4.0");
<<<<<<< HEAD
    List<String> stringData2 = Arrays.asList("3.0", "1.5", "-4.0");
    DataFrame df = new DataFrame();
    DataFrame df2 = new DataFrame();

    df.add(new Column(stringData, DataType.STRING)); df.add(new Column(stringData, DataType.DOUBLE));
    df2.add(new Column(stringData2, DataType.STRING)); df2.add(new Column(stringData2, DataType.DOUBLE));
=======
    List<String> stringData2;
    DataFrame df = new DataFrame();
    DataFrame df2 = new DataFrame();

>>>>>>> 6a08a31a
    assertThat(df, is(df));
    assertThat(df, is(df2));
    assertThat(df, is(not(stringData)));
    assertThat(df.hashCode(), is(df2.hashCode()));

    stringData2 = Arrays.asList("1.5", "-4.0");
    df2 = new DataFrame();
<<<<<<< HEAD
    df2.add(new Column(stringData2, DataType.STRING)); df.add(new Column(stringData2, DataType.DOUBLE));
=======
    df2.add("0", String[].class, stringData2);
>>>>>>> 6a08a31a
    assertThat(df, is(not(df2)));
    assertThat(df.equals(null), is(false));

<<<<<<< HEAD
  @Test
  public void testEqualsAndHashCodeFixedDataFrame() {
    List<String> stringData = Arrays.asList("3.0", "1.5", "-4.0");
    List<String> stringData2 = Arrays.asList("3.0", "1.5", "-4.0");
    FixedDataFrame df = new FixedDataFrame(Arrays.asList(new Column(stringData, DataType.STRING),
        new Column(stringData, DataType.DOUBLE)));
    FixedDataFrame df2 = new FixedDataFrame(Arrays.asList(new Column(stringData2, DataType.STRING),
        new Column(stringData2, DataType.DOUBLE)));

    assertThat(df, is(df));
    assertThat(df, is(df2));
    assertThat(df, is(not(stringData)));
    assertThat(df.hashCode(), is(df2.hashCode()));

    stringData2 = Arrays.asList("1.5", "-4.0");
    df2 = new FixedDataFrame(Arrays.asList(new Column(stringData2, DataType.STRING),
        new Column(stringData2, DataType.DOUBLE)));
    assertThat(df, is(not(df2)));
    assertThat(df.equals(null), is(false));
=======
    DataFrame.ColumnInfo<String> columnInfo = new DataFrame.ColumnInfo<>("0", String[].class);
    assertThat(columnInfo, is(df2.getColumnInfo("0")));
    assertThat(columnInfo, is(not(df.getColumnInfo("0"))));
    assertThat(columnInfo, is(not(new Object())));
    DataFrame.ColumnInfo<Double> colInfo = new DataFrame.ColumnInfo<>("0", Double[].class);
    assertThat(colInfo, is(not(columnInfo)));
    assertThat(colInfo, is(colInfo));
    columnInfo = new DataFrame.ColumnInfo<>("1", String[].class);
    assertThat(columnInfo, is(not(df2.getColumnInfo("0"))));
>>>>>>> 6a08a31a
  }
}<|MERGE_RESOLUTION|>--- conflicted
+++ resolved
@@ -1,10 +1,6 @@
 package data;
 
-<<<<<<< HEAD
-import com.sun.prism.PixelFormat;
-=======
 import org.junit.Rule;
->>>>>>> 6a08a31a
 import org.junit.Test;
 import org.junit.rules.ExpectedException;
 
@@ -22,24 +18,6 @@
  */
 public class DataFrameSpec {
 
-<<<<<<< HEAD
-  @Test
-  public void whenDataFrameColumnAsDoubleThenDoubleColumnReturned() {
-    List<String> data = Arrays.asList("3.0", "1.5", "-4.0");
-    Column col = new Column(data);
-    Column expected = new Column(Arrays.asList("3.0", "1.5", "-4.0"), DataType.DOUBLE);
-    DataFrame df = new DataFrame(Collections.singletonList(col));
-    assertThat(df.getColumnAsDouble(0), is(expected));
-  }
-//
-  @Test
-  public void whenDataFrameColumnAsStringThenStringColumnReturned() {
-    List<String> data = Arrays.asList("3.0", "1.5", "-4.0");
-    Column col = new Column(data);
-    Column expected = new Column(Arrays.asList("3.0", "1.5", "-4.0"), DataType.STRING);
-    DataFrame df = new DataFrame(Collections.singletonList(col));
-    assertThat(df.getColumnAsString(0), is(expected));
-=======
   @Rule
   public ExpectedException exception = ExpectedException.none();
 
@@ -49,60 +27,9 @@
     DataFrame df = new DataFrame();
     df.add("0", Double[].class, data);
     df.remove("0", Double[].class);
->>>>>>> 6a08a31a
   }
 //
   @Test
-<<<<<<< HEAD
-  public void whenFixedDataFrameColumnAsDoubleThenDoubleColumnReturned() {
-    List<String> data = Arrays.asList("3.0", "1.5", "-4.0");
-    Column col = new Column(data, DataType.STRING);
-    Column expected = new Column(data, DataType.DOUBLE);
-    FixedDataFrame df = new FixedDataFrame(Collections.singletonList(col));
-    assertThat(df.getColumnAsDouble(0), is(expected));
-  }
-
-  @Test
-  public void whenFixedDataFrameColumnAsStringThenStringColumnReturned() {
-    List<String> data = Arrays.asList("3.0", "1.5", "-4.0");
-    Column col = new Column(data);
-    Column expected = new Column(data, DataType.STRING);
-    FixedDataFrame df = new FixedDataFrame(Collections.singletonList(col));
-    assertThat(df.getColumnAsString(0), is(expected));
-  }
-
-  @Test
-  public void whenColumnRemovedThenNoLongerPresent() {
-    List<String> stringData = Arrays.asList("3.0", "1.5", "-4.0");
-    DataFrame df = new DataFrame(Collections.singletonList(new Column(stringData, DataType.STRING)));
-    DataFrame df2 = new DataFrame();
-    df2.add(new Column(stringData, DataType.STRING));
-    df2.add(new Column(stringData));
-    df2.removeColumn(1);
-    assertThat(df, is(df2));
-  }
-
-  @Test
-  public void whenGetColumnCalledDataFrameUnchanged() {
-    List<String> stringData = Arrays.asList("3.0", "1.5", "-4.0");
-    DataFrame df = new DataFrame(Collections.singletonList(new Column(stringData)));
-    DataFrame df2 = new DataFrame();
-    df2.add(new Column(stringData));
-    Column retrievedColumn = df2.getColumn(0);
-    assertThat(retrievedColumn, is(new Column(stringData)));
-    assertThat(df, is(df2));
-  }
-
-  @Test
-  public void whenGetColumnCalledFixedDataFrameUnchanged() {
-    List<String> stringData = Arrays.asList("3.0", "1.5", "-4.0");
-    List<Column> columns = new ArrayList<>(2);
-    columns.add(new Column(stringData, DataType.STRING));
-    columns.add(new Column(stringData));
-    FixedDataFrame df2 = new FixedDataFrame(columns);
-    Column retrievedColumn = df2.getColumn(0);
-    assertThat(retrievedColumn, is(new Column(stringData, DataType.STRING)));
-=======
   public void whenNullClassWithArrayAddThenException() {
     Double[] data = new Double[] {4.5, 3.0, 1.5};
     DataFrame df = new DataFrame();
@@ -144,25 +71,15 @@
     Double[] doubles = new Double[] {4.5, 3.0, 1.5};
     exception.expect(NullPointerException.class);
     df.add("0", null, doubles);
->>>>>>> 6a08a31a
   }
 
   @Test
   public void testEqualsAndHashCode() {
     List<String> stringData = Arrays.asList("3.0", "1.5", "-4.0");
-<<<<<<< HEAD
-    List<String> stringData2 = Arrays.asList("3.0", "1.5", "-4.0");
-    DataFrame df = new DataFrame();
-    DataFrame df2 = new DataFrame();
-
-    df.add(new Column(stringData, DataType.STRING)); df.add(new Column(stringData, DataType.DOUBLE));
-    df2.add(new Column(stringData2, DataType.STRING)); df2.add(new Column(stringData2, DataType.DOUBLE));
-=======
     List<String> stringData2;
     DataFrame df = new DataFrame();
     DataFrame df2 = new DataFrame();
 
->>>>>>> 6a08a31a
     assertThat(df, is(df));
     assertThat(df, is(df2));
     assertThat(df, is(not(stringData)));
@@ -170,35 +87,10 @@
 
     stringData2 = Arrays.asList("1.5", "-4.0");
     df2 = new DataFrame();
-<<<<<<< HEAD
-    df2.add(new Column(stringData2, DataType.STRING)); df.add(new Column(stringData2, DataType.DOUBLE));
-=======
     df2.add("0", String[].class, stringData2);
->>>>>>> 6a08a31a
     assertThat(df, is(not(df2)));
     assertThat(df.equals(null), is(false));
 
-<<<<<<< HEAD
-  @Test
-  public void testEqualsAndHashCodeFixedDataFrame() {
-    List<String> stringData = Arrays.asList("3.0", "1.5", "-4.0");
-    List<String> stringData2 = Arrays.asList("3.0", "1.5", "-4.0");
-    FixedDataFrame df = new FixedDataFrame(Arrays.asList(new Column(stringData, DataType.STRING),
-        new Column(stringData, DataType.DOUBLE)));
-    FixedDataFrame df2 = new FixedDataFrame(Arrays.asList(new Column(stringData2, DataType.STRING),
-        new Column(stringData2, DataType.DOUBLE)));
-
-    assertThat(df, is(df));
-    assertThat(df, is(df2));
-    assertThat(df, is(not(stringData)));
-    assertThat(df.hashCode(), is(df2.hashCode()));
-
-    stringData2 = Arrays.asList("1.5", "-4.0");
-    df2 = new FixedDataFrame(Arrays.asList(new Column(stringData2, DataType.STRING),
-        new Column(stringData2, DataType.DOUBLE)));
-    assertThat(df, is(not(df2)));
-    assertThat(df.equals(null), is(false));
-=======
     DataFrame.ColumnInfo<String> columnInfo = new DataFrame.ColumnInfo<>("0", String[].class);
     assertThat(columnInfo, is(df2.getColumnInfo("0")));
     assertThat(columnInfo, is(not(df.getColumnInfo("0"))));
@@ -208,6 +100,5 @@
     assertThat(colInfo, is(colInfo));
     columnInfo = new DataFrame.ColumnInfo<>("1", String[].class);
     assertThat(columnInfo, is(not(df2.getColumnInfo("0"))));
->>>>>>> 6a08a31a
   }
 }