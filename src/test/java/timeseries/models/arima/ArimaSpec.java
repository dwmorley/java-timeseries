package timeseries.models.arima;

import static data.DoubleFunctions.newArray;
import static org.hamcrest.MatcherAssert.assertThat;
import static org.hamcrest.Matchers.*;
import static org.junit.Assert.assertArrayEquals;

import java.util.Arrays;

import org.junit.Test;

import data.TestData;
import timeseries.TimePeriod;
import timeseries.TimeSeries;
import timeseries.models.Forecast;
import timeseries.models.arima.Arima;
import timeseries.models.arima.Arima.ModelCoefficients;
import timeseries.models.arima.Arima.ModelOrder;

public class ArimaSpec {
  
  @Test
  public void whenArimaModelFitThenParametersSimilarToROutput() throws Exception {
    TimeSeries series = TestData.livestock();
    ModelOrder order = new ModelOrder(1, 1, 1, 0, 0, 0, false);
    Arima model = new Arima(series, order, TimePeriod.oneYear());
    assertThat(model.coefficients().arCoeffs()[0], is(closeTo(0.64, 0.02)));
    assertThat(model.coefficients().maCoeffs()[0], is(closeTo(-0.48, 0.02)));
  }
  
  @Test
  public void whenArimaModelForecastThenForecastValuesCorrect() throws Exception {
    TimeSeries series = TestData.livestock();
<<<<<<< HEAD
    ModelOrder order = new ModelOrder(2, 0, 1, 0, 0, 0, false);
    ModelCoefficients coeffs = ModelCoefficients.newBuilder().setArCoeffs(-0.2, -0.7)
            .setMaCoeffs(-0.6).setDiff(0).build();
=======
    ModelOrder order = new ModelOrder(1, 1, 1, 0, 0, 0, false);
    ModelCoefficients coeffs = ModelCoefficients.newBuilder().setArCoeffs(0.6480679).setMaCoeffs(-0.5035514).
        setDiff(1).build();
>>>>>>> 20b2f835
    Arima model = new Arima(series, coeffs, TimePeriod.oneYear());
    new Arima(series, order, TimePeriod.oneYear());
    new Arima(series, order, TimePeriod.oneYear());
    ArimaForecast fcst = new ArimaForecast(model, 12, 0.05);
    System.out.println(Arrays.toString(fcst.getPsiCoefficients()));
  }
  
  @Test
  public void whenArimaModelForecastThenPsiAccurate() throws Exception {
    TimeSeries series = TestData.livestock();
    ModelCoefficients coeffs = ModelCoefficients.newBuilder().setArCoeffs(-0.4857229)//.setMaCoeffs(-0.5035514).
        .setDiff(2).build();
    Arima model = new Arima(series, coeffs, TimePeriod.oneYear(), FittingStrategy.USS);
    ArimaForecast fcst = new ArimaForecast(model, 12, 0.05);
    System.out.println(fcst.computeLowerPredictionValues(12, 0.05));
    System.out.println(fcst.computeUpperPredictionValues(12, 0.05));
    //assertArrayEquals(new double[] {1.0, 1.144516, 1.238173}, fcst.getPsiCoefficients(), 1E-4);
  }

}<|MERGE_RESOLUTION|>--- conflicted
+++ resolved
@@ -31,15 +31,9 @@
   @Test
   public void whenArimaModelForecastThenForecastValuesCorrect() throws Exception {
     TimeSeries series = TestData.livestock();
-<<<<<<< HEAD
-    ModelOrder order = new ModelOrder(2, 0, 1, 0, 0, 0, false);
-    ModelCoefficients coeffs = ModelCoefficients.newBuilder().setArCoeffs(-0.2, -0.7)
-            .setMaCoeffs(-0.6).setDiff(0).build();
-=======
     ModelOrder order = new ModelOrder(1, 1, 1, 0, 0, 0, false);
     ModelCoefficients coeffs = ModelCoefficients.newBuilder().setArCoeffs(0.6480679).setMaCoeffs(-0.5035514).
         setDiff(1).build();
->>>>>>> 20b2f835
     Arima model = new Arima(series, coeffs, TimePeriod.oneYear());
     new Arima(series, order, TimePeriod.oneYear());
     new Arima(series, order, TimePeriod.oneYear());
