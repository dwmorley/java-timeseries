--- conflicted
+++ resolved
@@ -112,28 +112,6 @@
     return new TimeSeries(forecast.timePeriod(), forecast.observationTimes().get(0), errors);
   }
   
-<<<<<<< HEAD
-  double[] getPsiCoefficients() {
-    LagPolynomial arPoly = LagPolynomial.autoRegressive(model.arSarCoefficients());
-    LagPolynomial diffPoly = LagPolynomial.differences(model.order().d);
-    LagPolynomial arDiffPoly = diffPoly.times(arPoly);
-    final double[] theta = model.maSmaCoefficients();
-    final double[] phi = arDiffPoly.inverseParams();
-    final double[] psi = new double[Math.max(model.arSarCoefficients().length + model.order().d + model.order().D,
-            theta.length) + 1];
-    if (psi.length > 0) {
-      psi[0] = 1.0;
-    }
-    for (int i = 0; i < theta.length; i++) {
-      psi[i + 1] = theta[i];
-    }
-    for (int j = 1; j < psi.length; j++) {
-      for (int i = 0; i < j; i++) {
-        psi[j] += psi[j - i - 1] * phi[i];
-      }
-    }
-    return psi;
-=======
   private final double[] getStdErrors(final double criticalValue) {
     double[] psiCoeffs = getPsiCoefficients();
     double[] stdErrors = new double[this.forecast.n()];
@@ -146,7 +124,6 @@
       stdErrors[i] = criticalValue * sd;
     }
     return stdErrors;
->>>>>>> 20b2f835
   }
   
   @Override
