--- conflicted
+++ resolved
@@ -87,12 +87,8 @@
         this.observations = observations;
         this.order = order;
         this.fittingStrategy = fittingStrategy;
-<<<<<<< HEAD
         this.seasonalFrequency = (int) (observations.samplingInterval().frequencyPer(seasonalCycle));
-=======
-        this.seasonalFrequency = (int) (observations.timePeriod().frequencyPer(seasonalCycle));
         validateFreq(order, seasonalFrequency);
->>>>>>> 44a4b44e
         this.differencedSeries = observations.difference(1, order.d()).difference(seasonalFrequency, order.D());
 
         final Vector initParams;
@@ -199,12 +195,8 @@
         this.coefficients = coeffs;
         this.fittingStrategy = fittingStrategy;
         this.order = coeffs.extractModelOrder();
-<<<<<<< HEAD
         this.seasonalFrequency = (int) (observations.samplingInterval().frequencyPer(seasonalCycle));
-=======
-        this.seasonalFrequency = (int) (observations.timePeriod().frequencyPer(seasonalCycle));
         validateFreq(order, seasonalFrequency);
->>>>>>> 44a4b44e
         this.differencedSeries = observations.difference(1, order.d()).difference(seasonalFrequency, order.D());
         this.arSarCoeffs = ArimaCoefficients.expandArCoefficients(coeffs.arCoeffs(), coeffs.seasonalARCoeffs(),
                                                                   seasonalFrequency);
